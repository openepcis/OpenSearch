--- conflicted
+++ resolved
@@ -501,7 +501,6 @@
         return new Engine.Delete("test", id, newUid(id), seqNo, 1, version, VersionType.EXTERNAL,
             Engine.Operation.Origin.REPLICA, startTime);
     }
-<<<<<<< HEAD
     protected static void assertVisibleCount(InternalEngine engine, int numDocs) throws IOException {
         assertVisibleCount(engine, numDocs, true);
     }
@@ -646,13 +645,10 @@
         }
     }
 
-=======
-
     /**
      * Exposes a translog associated with the given engine for testing purpose.
      */
     public static Translog getTranslog(Engine engine) {
         return engine.getTranslog();
     }
->>>>>>> 2b47d67d
 }