--- conflicted
+++ resolved
@@ -19,12 +19,9 @@
     compileOnly project(path: ':modules:transport-netty4', configuration: 'runtime')
     provided project(path: ':plugins:transport-nio', configuration: 'runtime')
 
-<<<<<<< HEAD
-    testCompile project(path: ':x-pack-elasticsearch:plugin:monitoring')
+    testCompile project(path: xpackModule('monitoring'))
+    // TODO: figure out how to use xpackModule for this
     testCompile project(path: ':x-pack-elasticsearch:plugin:sql:sql-proto')
-=======
-    testCompile project(path: xpackModule('monitoring'))
->>>>>>> 4271fd7c
 
     testCompile project(path: xpackModule('core'), configuration: 'testArtifacts')
 
