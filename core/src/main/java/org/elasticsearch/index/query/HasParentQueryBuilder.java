--- conflicted
+++ resolved
@@ -42,20 +42,12 @@
  */
 public class HasParentQueryBuilder extends AbstractQueryBuilder<HasParentQueryBuilder> {
 
-<<<<<<< HEAD
     public static final String NAME = "has_parent";
+    public static final boolean DEFAULT_SCORE = false;
     private final QueryBuilder query;
     private final String type;
-    private boolean score = false;
+    private boolean score = DEFAULT_SCORE;
     private QueryInnerHits innerHit;
-=======
-    private final QueryBuilder queryBuilder;
-    private final String parentType;
-    private String scoreMode;
-    private float boost = 1.0f;
-    private String queryName;
-    private QueryInnerHitBuilder innerHit = null;
->>>>>>> 2c618a11
 
     /**
      * @param type  The parent type
@@ -81,13 +73,8 @@
     /**
      * Defines if the parent score is mapped into the child documents.
      */
-<<<<<<< HEAD
     public HasParentQueryBuilder score(boolean score) {
         this.score = score;
-=======
-    public HasParentQueryBuilder scoreMode(String scoreMode) {
-        this.scoreMode = scoreMode;
->>>>>>> 2c618a11
         return this;
     }
 
@@ -128,7 +115,6 @@
     }
 
     @Override
-<<<<<<< HEAD
     protected Query doToQuery(QueryShardContext context) throws IOException {
         Query innerQuery = query.toQuery(context);
         if (innerQuery == null) {
@@ -170,15 +156,6 @@
                     parentTypes.add(parentFieldMapper.type());
                 }
             }
-=======
-    protected void doXContent(XContentBuilder builder, Params params) throws IOException {
-        builder.startObject(HasParentQueryParser.NAME);
-        builder.field("query");
-        queryBuilder.toXContent(builder, params);
-        builder.field("parent_type", parentType);
-        if (scoreMode != null) {
-            builder.field("score_mode", scoreMode);
->>>>>>> 2c618a11
         }
         if (parentChildIndexFieldData == null) {
             throw new QueryParsingException(context.parseContext(), "[has_parent] no _parent field configured");
